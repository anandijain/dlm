[package]
name = "dlm"
version = "0.2.4"
authors = ["Arnaud Gourlay <arnaud.gourlay@gmail.com>"]
edition = "2018"

[dependencies]
<<<<<<< HEAD
futures = "0.3.21"
futures-util = "0.3.19"
=======
futures = "0.3.19"
futures-util = "0.3.21"
>>>>>>> b81eba8b
hyper = "0.14.16"
reqwest = "0.11.9"
tokio-stream = { version = "0.1.8", features = ["io-util"] }
tokio = { version = "1.16", features = ["rt-multi-thread", "fs", "macros"] }
tokio-retry = "0.3"
async-channel = "1.6.1"
chrono = "0.4.19"
clap = "3.0.14"
indicatif = "0.16.2"
thiserror = "1.0.30"
rand = "0.8.4"<|MERGE_RESOLUTION|>--- conflicted
+++ resolved
@@ -5,13 +5,8 @@
 edition = "2018"
 
 [dependencies]
-<<<<<<< HEAD
 futures = "0.3.21"
-futures-util = "0.3.19"
-=======
-futures = "0.3.19"
 futures-util = "0.3.21"
->>>>>>> b81eba8b
 hyper = "0.14.16"
 reqwest = "0.11.9"
 tokio-stream = { version = "0.1.8", features = ["io-util"] }
